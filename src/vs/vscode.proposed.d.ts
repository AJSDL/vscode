/*---------------------------------------------------------------------------------------------
 *  Copyright (c) Microsoft Corporation. All rights reserved.
 *  Licensed under the MIT License. See License.txt in the project root for license information.
 *--------------------------------------------------------------------------------------------*/

// This is the place for API experiments and proposal.

declare module 'vscode' {

	export namespace window {
		export function sampleFunction(): Thenable<any>;
	}

	//#region Joh: file system provider (OLD)

	export enum DeprecatedFileChangeType {
		Updated = 0,
		Added = 1,
		Deleted = 2
	}
	export interface DeprecatedFileChange {
		type: DeprecatedFileChangeType;
		resource: Uri;
	}
	export enum DeprecatedFileType {
		File = 0,
		Dir = 1,
		Symlink = 2
	}
	export interface DeprecatedFileStat {
		id: number | string;
		mtime: number;
		size: number;
		type: DeprecatedFileType;
	}
	export interface DeprecatedFileSystemProvider {
		readonly onDidChange?: Event<DeprecatedFileChange[]>;
		utimes(resource: Uri, mtime: number, atime: number): Thenable<DeprecatedFileStat>;
		stat(resource: Uri): Thenable<DeprecatedFileStat>;
		read(resource: Uri, offset: number, length: number, progress: Progress<Uint8Array>): Thenable<number>;
		write(resource: Uri, content: Uint8Array): Thenable<void>;
		move(resource: Uri, target: Uri): Thenable<DeprecatedFileStat>;
		mkdir(resource: Uri): Thenable<DeprecatedFileStat>;
		readdir(resource: Uri): Thenable<[Uri, DeprecatedFileStat][]>;
		rmdir(resource: Uri): Thenable<void>;
		unlink(resource: Uri): Thenable<void>;
	}
	export namespace workspace {
		export function registerDeprecatedFileSystemProvider(scheme: string, provider: DeprecatedFileSystemProvider): Disposable;
	}

	//#endregion

	//#region Joh: remote, search provider

	export interface TextSearchQuery {
		pattern: string;
		isRegExp?: boolean;
		isCaseSensitive?: boolean;
		isWordMatch?: boolean;
	}

	export interface TextSearchOptions {
		includes: GlobPattern[];
		excludes: GlobPattern[];
	}

	export interface TextSearchResult {
		uri: Uri;
		range: Range;
		preview: { leading: string, matching: string, trailing: string };
	}

	export interface SearchProvider {
		provideFileSearchResults?(query: string, progress: Progress<Uri>, token: CancellationToken): Thenable<void>;
		provideTextSearchResults?(query: TextSearchQuery, options: TextSearchOptions, progress: Progress<TextSearchResult>, token: CancellationToken): Thenable<void>;
	}

	export namespace workspace {
		export function registerSearchProvider(scheme: string, provider: SearchProvider): Disposable;
	}

	//#endregion

	//#region Joao: diff command

	/**
	 * The contiguous set of modified lines in a diff.
	 */
	export interface LineChange {
		readonly originalStartLineNumber: number;
		readonly originalEndLineNumber: number;
		readonly modifiedStartLineNumber: number;
		readonly modifiedEndLineNumber: number;
	}

	export namespace commands {

		/**
		 * Registers a diff information command that can be invoked via a keyboard shortcut,
		 * a menu item, an action, or directly.
		 *
		 * Diff information commands are different from ordinary [commands](#commands.registerCommand) as
		 * they only execute when there is an active diff editor when the command is called, and the diff
		 * information has been computed. Also, the command handler of an editor command has access to
		 * the diff information.
		 *
		 * @param command A unique identifier for the command.
		 * @param callback A command handler function with access to the [diff information](#LineChange).
		 * @param thisArg The `this` context used when invoking the handler function.
		 * @return Disposable which unregisters this command on disposal.
		 */
		export function registerDiffInformationCommand(command: string, callback: (diff: LineChange[], ...args: any[]) => any, thisArg?: any): Disposable;
	}

	//#endregion

	//#region Joh: decorations

	//todo@joh -> make class
	export interface DecorationData {
		priority?: number;
		title?: string;
		bubble?: boolean;
		abbreviation?: string;
		color?: ThemeColor;
		source?: string;
	}

	export interface SourceControlResourceDecorations {
		source?: string;
		letter?: string;
		color?: ThemeColor;
	}

	export interface DecorationProvider {
		onDidChangeDecorations: Event<undefined | Uri | Uri[]>;
		provideDecoration(uri: Uri, token: CancellationToken): ProviderResult<DecorationData>;
	}

	export namespace window {
		export function registerDecorationProvider(provider: DecorationProvider): Disposable;
	}

	//#endregion

	//#region André: debug

	/**
	 * Represents a debug adapter executable and optional arguments passed to it.
	 */
	export class DebugAdapterExecutable {
		/**
		 * The command path of the debug adapter executable.
		 * A command must be either an absolute path or the name of an executable looked up via the PATH environment variable.
		 * The special value 'node' will be mapped to VS Code's built-in node runtime.
		 */
		readonly command: string;

		/**
		 * Optional arguments passed to the debug adapter executable.
		 */
		readonly args: string[];

		/**
		 * Create a new debug adapter specification.
		 */
		constructor(command: string, args?: string[]);
	}

	export interface DebugConfigurationProvider {
		/**
		 * This optional method is called just before a debug adapter is started to determine its excutable path and arguments.
		 * Registering more than one debugAdapterExecutable for a type results in an error.
		 * @param folder The workspace folder from which the configuration originates from or undefined for a folderless setup.
		 * @param token A cancellation token.
		 * @return a [debug adapter's executable and optional arguments](#DebugAdapterExecutable) or undefined.
		 */
		debugAdapterExecutable?(folder: WorkspaceFolder | undefined, token?: CancellationToken): ProviderResult<DebugAdapterExecutable>;
	}

	//#endregion

	//#region Rob, Matt: logging

	/**
	 * The severity level of a log message
	 */
	export enum LogLevel {
		Trace = 1,
		Debug = 2,
		Info = 3,
		Warning = 4,
		Error = 5,
		Critical = 6,
		Off = 7
	}

	/**
	 * A logger for writing to an extension's log file, and accessing its dedicated log directory.
	 */
	export interface Logger {
		trace(message: string, ...args: any[]): void;
		debug(message: string, ...args: any[]): void;
		info(message: string, ...args: any[]): void;
		warn(message: string, ...args: any[]): void;
		error(message: string | Error, ...args: any[]): void;
		critical(message: string | Error, ...args: any[]): void;
	}

	export interface ExtensionContext {
		/**
		 * This extension's logger
		 */
		logger: Logger;

		/**
		 * Path where an extension can write log files.
		 *
		 * Extensions must create this directory before writing to it. The parent directory will always exist.
		 */
		readonly logDirectory: string;
	}

	export namespace env {
		/**
		 * Current logging level.
		 *
		 * @readonly
		 */
		export const logLevel: LogLevel;
	}

	//#endregion

	//#region Joao: SCM validation

	/**
	 * Represents the validation type of the Source Control input.
	 */
	export enum SourceControlInputBoxValidationType {

		/**
		 * Something not allowed by the rules of a language or other means.
		 */
		Error = 0,

		/**
		 * Something suspicious but allowed.
		 */
		Warning = 1,

		/**
		 * Something to inform about but not a problem.
		 */
		Information = 2
	}

	export interface SourceControlInputBoxValidation {

		/**
		 * The validation message to display.
		 */
		readonly message: string;

		/**
		 * The validation type.
		 */
		readonly type: SourceControlInputBoxValidationType;
	}

	/**
	 * Represents the input box in the Source Control viewlet.
	 */
	export interface SourceControlInputBox {

		/**
		 * A validation function for the input box. It's possible to change
		 * the validation provider simply by setting this property to a different function.
		 */
		validateInput?(value: string, cursorPosition: number): ProviderResult<SourceControlInputBoxValidation | undefined | null>;
	}

	//#endregion

	//#region Matt: WebView Serializer

	/**
	 * Save and restore webview panels that have been persisted when vscode shuts down.
	 */
	interface WebviewPanelSerializer {
		/**
		 * Save a webview panel's `state`.
		 *
		 * Called before shutdown. Extensions have a 250ms timeframe to return a state. If serialization
		 * takes longer than 250ms, the panel will not be serialized.
		 *
		 * @param webviewPanel webview Panel to serialize. May or may not be visible.
		 *
		 * @returns JSON serializable state blob.
		 */
		serializeWebviewPanel(webviewPanel: WebviewPanel): Thenable<any>;

		/**
		 * Restore a webview panel from its seriailzed `state`.
		 *
		 * Called when a serialized webview first becomes visible.
		 *
		 * @param webviewPanel Webview panel to restore. The serializer should take ownership of this panel.
		 * @param state Persisted state.
		 *
		 * @return Thanble indicating that the webview has been fully restored.
		 */
		deserializeWebviewPanel(webviewPanel: WebviewPanel, state: any): Thenable<void>;
	}

	namespace window {
		/**
		 * Registers a webview panel serializer.
		 *
		 * Extensions that support reviving should have an `"onView:viewType"` activation method and
		 * make sure that [registerWebviewPanelSerializer](#registerWebviewPanelSerializer) is called during activation.
		 *
		 * Only a single serializer may be registered at a time for a given `viewType`.
		 *
		 * @param viewType Type of the webview panel that can be serialized.
		 * @param reviver Webview serializer.
		 */
		export function registerWebviewPanelSerializer(viewType: string, reviver: WebviewPanelSerializer): Disposable;
	}

	//#endregion

	//#region Tasks

	/**
	 * An object representing an executed Task. It can be used
	 * to terminate a task.
	 *
	 * This interface is not intended to be implemented.
	 */
	export interface TaskExecution {
		/**
		 * The task that got started.
		 */
		task: Task;

		/**
		 * Terminates the task execution.
		 */
		terminate(): void;
	}

	/**
	 * An event signaling the start of a task execution.
	 *
	 * This interface is not intended to be implemented.
	 */
	interface TaskStartEvent {
		/**
		 * The task item representing the task that got started.
		 */
		execution: TaskExecution;
	}

	/**
	 * An event signaling the end of an executed task.
	 *
	 * This interface is not intended to be implemented.
	 */
	interface TaskEndEvent {
		/**
		 * The task item representing the task that finished.
		 */
		execution: TaskExecution;
	}

	export interface TaskFilter {
		/**
		 * The task version as used in the tasks.json file.
		 * The string support the package.json semver notation.
		 */
		version?: string;

		/**
		 * The task type to return;
		 */
		type?: string;
	}

	export namespace workspace {

		/**
		 * Fetches all task available in the systems. Thisweweb includes tasks
		 * from `tasks.json` files as well as tasks from task providers
		 * contributed through extensions.
		 *
		 * @param filter a filter to filter the return tasks.
		 */
		export function fetchTasks(filter?: TaskFilter): Thenable<Task[]>;

		/**
		 * Executes a task that is managed by VS Code. The returned
		 * task execution can be used to terminate the task.
		 *
		 * @param task the task to execute
		 */
		export function executeTask(task: Task): Thenable<TaskExecution>;

		/**
		 * The currently active task executions or an empty array.
		 *
		 * @readonly
		 */
		export let taskExecutions: TaskExecution[];

		/**
		 * Fires when a task starts.
		 */
		export const onDidStartTask: Event<TaskStartEvent>;

		/**
		 * Fires when a task ends.
		 */
		export const onDidEndTask: Event<TaskEndEvent>;
	}

	//#endregion

<<<<<<< HEAD
	interface CommentInfo {
		threads: CommentThread[];
		commentingRanges?: Range[];
		reply?: Command;
	}

	export enum CommentThreadCollapsibleState {
		/**
		 * Determines an item is collapsed
		 */
		Collapsed = 0,
		/**
		 * Determines an item is expanded
		 */
		Expanded = 1
	}

	interface CommentThread {
		threadId: string;
		resource: Uri;
		range: Range;
		comments: Comment[];
		collapsibleState?: CommentThreadCollapsibleState;
		reply?: Command;
	}

	interface Comment {
		commentId: string;
		body: MarkdownString;
		userName: string;
		gravatar: string;
	}

	export interface CommentThreadChangedEvent {
		/**
		 * Added comment threads.
		 */
		readonly added: CommentThread[];

		/**
		 * Removed comment threads.
		 */
		readonly removed: CommentThread[];

		/**
		 * Changed comment threads.
		 */
		readonly changed: CommentThread[];
	}

	interface DocumentCommentProvider {
		provideDocumentComments(document: TextDocument, token: CancellationToken): Promise<CommentInfo>;
		onDidChangeCommentThreads?: Event<CommentThreadChangedEvent>;
	}

	interface WorkspaceCommentProvider {
		provideWorkspaceComments(token: CancellationToken): Promise<CommentThread[]>;
		onDidChangeCommentThreads?: Event<CommentThreadChangedEvent>;
	}

	namespace workspace {
		export function registerDocumentCommentProvider(provider: DocumentCommentProvider): Disposable;
		export function registerWorkspaceCommentProvider(provider: WorkspaceCommentProvider): Disposable;
	}
=======
	//#region Terminal

	export interface Terminal {
		onData: Event<string>;
	}

	export namespace window {
		/**
		 * The currently active terminals or an empty array.
		 *
		 * @readonly
		 */
		export let terminals: Terminal[];

		/**
		 * An [event](#Event) which fires when a terminal has been created, either through the
		 * [createTerminal](#window.createTerminal) API or commands.
		 */
		export const onDidOpenTerminal: Event<Terminal>;
	}

	//#endregion

	//#region URLs

	export interface ProtocolHandler {
		handleUri(uri: Uri): void;
	}

	export namespace window {

		/**
		 * Registers a protocol handler capable of handling system-wide URIs.
		 */
		export function registerProtocolHandler(handler: ProtocolHandler): Disposable;
	}

	//#endregion

	//#region Joh: hierarchical document symbols, https://github.com/Microsoft/vscode/issues/34968

	export class HierarchicalSymbolInformation {
		name: string;
		kind: SymbolKind;
		location: Location;
		range: Range;
		children: HierarchicalSymbolInformation[];

		constructor(name: string, kind: SymbolKind, location: Location, range: Range);
	}

	export interface DocumentSymbolProvider {
		provideDocumentSymbols(document: TextDocument, token: CancellationToken): ProviderResult<HierarchicalSymbolInformation | SymbolInformation[]>;
	}

	//#endregion
>>>>>>> 8aa6fe9f
}<|MERGE_RESOLUTION|>--- conflicted
+++ resolved
@@ -427,7 +427,6 @@
 
 	//#endregion
 
-<<<<<<< HEAD
 	interface CommentInfo {
 		threads: CommentThread[];
 		commentingRanges?: Range[];
@@ -492,7 +491,6 @@
 		export function registerDocumentCommentProvider(provider: DocumentCommentProvider): Disposable;
 		export function registerWorkspaceCommentProvider(provider: WorkspaceCommentProvider): Disposable;
 	}
-=======
 	//#region Terminal
 
 	export interface Terminal {
@@ -549,5 +547,4 @@
 	}
 
 	//#endregion
->>>>>>> 8aa6fe9f
 }