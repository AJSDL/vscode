/*---------------------------------------------------------------------------------------------
 *  Copyright (c) Microsoft Corporation. All rights reserved.
 *  Licensed under the MIT License. See License.txt in the project root for license information.
 *--------------------------------------------------------------------------------------------*/
'use strict';

import { CharCode } from 'vs/base/common/charCode';
<<<<<<< HEAD
import { ITextBuffer } from 'vs/editor/common/model/textBuffer';
import { TextBuffer as TextBuffer2 } from 'vs/editor/common/model/textBuffer2';
import { IRawPTBuffer } from './textSource';

export interface IIndentationGuesserTarget {
	getLineCount(): number;
	getLineContent(lineNumber: number): string;
}

export class IndentationGuesserTextBufferTarget implements IIndentationGuesserTarget {

	constructor(
		private readonly _buffer: ITextBuffer | TextBuffer2
	) { }

	public getLineCount(): number {
		return this._buffer.getLineCount();
	}

	public getLineContent(lineNumber: number): string {
		return this._buffer.getLineContent(lineNumber);
	}
}

export class IndentationGuesserStringArrayTarget implements IIndentationGuesserTarget {

	constructor(
		private readonly _lines: string[]
	) { }

	public getLineCount(): number {
		return this._lines.length;
	}

	public getLineContent(lineNumber: number): string {
		return this._lines[lineNumber - 1];
	}
}
=======
import { ITextBuffer } from 'vs/editor/common/model';
>>>>>>> a6d229ad

export class IndentationGuesserRawTextBufferTarget implements IIndentationGuesserTarget {

	constructor(
		private readonly _rawBuffer: IRawPTBuffer
	) { }

	public getLineCount(): number {
		return this._rawBuffer.length;
	}

	public getLineContent(lineNumber: number): string {
		if (lineNumber === 1) {
			return this._rawBuffer.text.substring(0, this._rawBuffer.lineStarts[0]);
		} else if (lineNumber === this._rawBuffer.lineStarts.length + 1) {
			return this._rawBuffer.text.substring(this._rawBuffer.lineStarts[this._rawBuffer.lineStarts.length - 1] + 1);
		}

		return this._rawBuffer.text.substring(this._rawBuffer.lineStarts[lineNumber - 2] + 1, this._rawBuffer.lineStarts[lineNumber - 1]);
	}
}

/**
 * Compute the diff in spaces between two line's indentation.
 */
function spacesDiff(a: string, aLength: number, b: string, bLength: number): number {

	// This can go both ways (e.g.):
	//  - a: "\t"
	//  - b: "\t    "
	//  => This should count 1 tab and 4 spaces

	let i: number;

	for (i = 0; i < aLength && i < bLength; i++) {
		let aCharCode = a.charCodeAt(i);
		let bCharCode = b.charCodeAt(i);

		if (aCharCode !== bCharCode) {
			break;
		}
	}

	let aSpacesCnt = 0, aTabsCount = 0;
	for (let j = i; j < aLength; j++) {
		let aCharCode = a.charCodeAt(j);
		if (aCharCode === CharCode.Space) {
			aSpacesCnt++;
		} else {
			aTabsCount++;
		}
	}

	let bSpacesCnt = 0, bTabsCount = 0;
	for (let j = i; j < bLength; j++) {
		let bCharCode = b.charCodeAt(j);
		if (bCharCode === CharCode.Space) {
			bSpacesCnt++;
		} else {
			bTabsCount++;
		}
	}

	if (aSpacesCnt > 0 && aTabsCount > 0) {
		return 0;
	}
	if (bSpacesCnt > 0 && bTabsCount > 0) {
		return 0;
	}

	let tabsDiff = Math.abs(aTabsCount - bTabsCount);
	let spacesDiff = Math.abs(aSpacesCnt - bSpacesCnt);

	if (tabsDiff === 0) {
		return spacesDiff;
	}
	if (spacesDiff % tabsDiff === 0) {
		return spacesDiff / tabsDiff;
	}
	return 0;
}

/**
 * Result for a guessIndentation
 */
export interface IGuessedIndentation {
	/**
	 * If indentation is based on spaces (`insertSpaces` = true), then what is the number of spaces that make an indent?
	 */
	tabSize: number;
	/**
	 * Is indentation based on spaces?
	 */
	insertSpaces: boolean;
}

export function guessIndentation(source: ITextBuffer, defaultTabSize: number, defaultInsertSpaces: boolean): IGuessedIndentation {
	// Look at most at the first 10k lines
	const linesCount = Math.min(source.getLineCount(), 10000);

	let linesIndentedWithTabsCount = 0;				// number of lines that contain at least one tab in indentation
	let linesIndentedWithSpacesCount = 0;			// number of lines that contain only spaces in indentation

	let previousLineText = '';						// content of latest line that contained non-whitespace chars
	let previousLineIndentation = 0;				// index at which latest line contained the first non-whitespace char

	const ALLOWED_TAB_SIZE_GUESSES = [2, 4, 6, 8];	// limit guesses for `tabSize` to 2, 4, 6 or 8.
	const MAX_ALLOWED_TAB_SIZE_GUESS = 8;			// max(2,4,6,8) = 8

	let spacesDiffCount = [0, 0, 0, 0, 0, 0, 0, 0, 0];		// `tabSize` scores

	for (let lineNumber = 1; lineNumber <= linesCount; lineNumber++) {
		let currentLineText = source.getLineContent(lineNumber);

		let currentLineHasContent = false;			// does `currentLineText` contain non-whitespace chars
		let currentLineIndentation = 0;				// index at which `currentLineText` contains the first non-whitespace char
		let currentLineSpacesCount = 0;				// count of spaces found in `currentLineText` indentation
		let currentLineTabsCount = 0;				// count of tabs found in `currentLineText` indentation
		for (let j = 0, lenJ = currentLineText.length; j < lenJ; j++) {
			let charCode = currentLineText.charCodeAt(j);

			if (charCode === CharCode.Tab) {
				currentLineTabsCount++;
			} else if (charCode === CharCode.Space) {
				currentLineSpacesCount++;
			} else {
				// Hit non whitespace character on this line
				currentLineHasContent = true;
				currentLineIndentation = j;
				break;
			}
		}

		// Ignore empty or only whitespace lines
		if (!currentLineHasContent) {
			continue;
		}

		if (currentLineTabsCount > 0) {
			linesIndentedWithTabsCount++;
		} else if (currentLineSpacesCount > 1) {
			linesIndentedWithSpacesCount++;
		}

		let currentSpacesDiff = spacesDiff(previousLineText, previousLineIndentation, currentLineText, currentLineIndentation);
		if (currentSpacesDiff <= MAX_ALLOWED_TAB_SIZE_GUESS) {
			spacesDiffCount[currentSpacesDiff]++;
		}

		previousLineText = currentLineText;
		previousLineIndentation = currentLineIndentation;
	}

	// Take into account the last line as well
	let deltaSpacesCount = spacesDiff(previousLineText, previousLineIndentation, '', 0);
	if (deltaSpacesCount <= MAX_ALLOWED_TAB_SIZE_GUESS) {
		spacesDiffCount[deltaSpacesCount]++;
	}

	let insertSpaces = defaultInsertSpaces;
	if (linesIndentedWithTabsCount !== linesIndentedWithSpacesCount) {
		insertSpaces = (linesIndentedWithTabsCount < linesIndentedWithSpacesCount);
	}

	let tabSize = defaultTabSize;
	let tabSizeScore = (insertSpaces ? 0 : 0.1 * linesCount);

	// console.log("score threshold: " + tabSizeScore);

	ALLOWED_TAB_SIZE_GUESSES.forEach((possibleTabSize) => {
		let possibleTabSizeScore = spacesDiffCount[possibleTabSize];
		if (possibleTabSizeScore > tabSizeScore) {
			tabSizeScore = possibleTabSizeScore;
			tabSize = possibleTabSize;
		}
	});


	// console.log('--------------------------');
	// console.log('linesIndentedWithTabsCount: ' + linesIndentedWithTabsCount + ', linesIndentedWithSpacesCount: ' + linesIndentedWithSpacesCount);
	// console.log('spacesDiffCount: ' + spacesDiffCount);
	// console.log('tabSize: ' + tabSize + ', tabSizeScore: ' + tabSizeScore);

	return {
		insertSpaces: insertSpaces,
		tabSize: tabSize
	};
}<|MERGE_RESOLUTION|>--- conflicted
+++ resolved
@@ -5,69 +5,7 @@
 'use strict';
 
 import { CharCode } from 'vs/base/common/charCode';
-<<<<<<< HEAD
-import { ITextBuffer } from 'vs/editor/common/model/textBuffer';
-import { TextBuffer as TextBuffer2 } from 'vs/editor/common/model/textBuffer2';
-import { IRawPTBuffer } from './textSource';
-
-export interface IIndentationGuesserTarget {
-	getLineCount(): number;
-	getLineContent(lineNumber: number): string;
-}
-
-export class IndentationGuesserTextBufferTarget implements IIndentationGuesserTarget {
-
-	constructor(
-		private readonly _buffer: ITextBuffer | TextBuffer2
-	) { }
-
-	public getLineCount(): number {
-		return this._buffer.getLineCount();
-	}
-
-	public getLineContent(lineNumber: number): string {
-		return this._buffer.getLineContent(lineNumber);
-	}
-}
-
-export class IndentationGuesserStringArrayTarget implements IIndentationGuesserTarget {
-
-	constructor(
-		private readonly _lines: string[]
-	) { }
-
-	public getLineCount(): number {
-		return this._lines.length;
-	}
-
-	public getLineContent(lineNumber: number): string {
-		return this._lines[lineNumber - 1];
-	}
-}
-=======
 import { ITextBuffer } from 'vs/editor/common/model';
->>>>>>> a6d229ad
-
-export class IndentationGuesserRawTextBufferTarget implements IIndentationGuesserTarget {
-
-	constructor(
-		private readonly _rawBuffer: IRawPTBuffer
-	) { }
-
-	public getLineCount(): number {
-		return this._rawBuffer.length;
-	}
-
-	public getLineContent(lineNumber: number): string {
-		if (lineNumber === 1) {
-			return this._rawBuffer.text.substring(0, this._rawBuffer.lineStarts[0]);
-		} else if (lineNumber === this._rawBuffer.lineStarts.length + 1) {
-			return this._rawBuffer.text.substring(this._rawBuffer.lineStarts[this._rawBuffer.lineStarts.length - 1] + 1);
-		}
-
-		return this._rawBuffer.text.substring(this._rawBuffer.lineStarts[lineNumber - 2] + 1, this._rawBuffer.lineStarts[lineNumber - 1]);
-	}
-}
 
 /**
  * Compute the diff in spaces between two line's indentation.
